{
  "name": "optimism",
  "version": "0.11.3",
  "author": "Ben Newman <ben@benjamn.com>",
  "description": "Composable reactive caching with efficient invalidation.",
  "keywords": [
    "caching",
    "cache",
    "invalidation",
    "reactive",
    "reactivity",
    "dependency",
    "tracking",
    "tracker",
    "memoization"
  ],
  "main": "lib/bundle.cjs.js",
  "module": "lib/bundle.esm.js",
  "types": "lib/index.d.ts",
  "license": "MIT",
  "homepage": "https://github.com/benjamn/optimism#readme",
  "repository": {
    "type": "git",
    "url": "git+https://github.com/benjamn/optimism.git"
  },
  "bugs": {
    "url": "https://github.com/benjamn/optimism/issues"
  },
  "scripts": {
    "build": "npm run clean && tsc --emitDeclarationOnly && rollup -c",
    "clean": "rimraf lib",
    "mocha": "mocha --require source-map-support/register --reporter spec --full-trace test.js",
    "prepublish": "npm run build",
    "test": "npm run build && npm run mocha"
  },
  "devDependencies": {
    "@types/mocha": "5.2.7",
    "@types/node": "12.7.5",
    "fibers": "4.0.1",
    "mocha": "6.2.0",
    "reify": "0.20.12",
    "rimraf": "3.0.0",
<<<<<<< HEAD
    "rollup": "1.25.1",
    "rollup-plugin-typescript2": "0.24.2",
=======
    "rollup": "1.21.2",
    "rollup-plugin-typescript2": "0.24.3",
>>>>>>> c24178df
    "source-map-support": "0.5.13",
    "tslib": "1.10.0",
    "typescript": "3.5.2"
  },
  "dependencies": {
    "@wry/context": "^0.5.0"
  }
}<|MERGE_RESOLUTION|>--- conflicted
+++ resolved
@@ -40,13 +40,8 @@
     "mocha": "6.2.0",
     "reify": "0.20.12",
     "rimraf": "3.0.0",
-<<<<<<< HEAD
     "rollup": "1.25.1",
-    "rollup-plugin-typescript2": "0.24.2",
-=======
-    "rollup": "1.21.2",
     "rollup-plugin-typescript2": "0.24.3",
->>>>>>> c24178df
     "source-map-support": "0.5.13",
     "tslib": "1.10.0",
     "typescript": "3.5.2"
