--- conflicted
+++ resolved
@@ -35,13 +35,8 @@
   },
   "devDependencies": {
     "@types/mocha": "^5.2.6",
-<<<<<<< HEAD
     "@types/node": "^12.0.4",
-    "fibers": "^3.0.0",
-=======
-    "@types/node": "^11.13.0",
     "fibers": "^4.0.1",
->>>>>>> 3b32ef05
     "mocha": "^5.0.0",
     "rimraf": "^2.6.3",
     "rollup": "^1.6.0",
