--- conflicted
+++ resolved
@@ -38,19 +38,11 @@
     "@types/node": "12.7.2",
     "fibers": "4.0.1",
     "mocha": "6.1.4",
-<<<<<<< HEAD
-    "reify": "0.20.6",
-    "rimraf": "2.6.3",
-    "rollup": "1.16.2",
-    "rollup-plugin-typescript2": "0.21.2",
-    "source-map-support": "0.5.13",
-=======
     "reify": "0.20.12",
     "rimraf": "3.0.0",
     "rollup": "1.19.4",
     "rollup-plugin-typescript2": "0.22.1",
-    "source-map-support": "0.5.12",
->>>>>>> 0b002578
+    "source-map-support": "0.5.13",
     "tslib": "1.10.0",
     "typescript": "3.5.2"
   },
