--- conflicted
+++ resolved
@@ -38,17 +38,10 @@
     "@types/node": "12.0.10",
     "fibers": "4.0.1",
     "mocha": "6.1.4",
-<<<<<<< HEAD
-    "reify": "0.20.6",
-    "rimraf": "2.6.3",
-    "rollup": "1.16.2",
-    "rollup-plugin-typescript2": "0.22.1",
-=======
     "reify": "0.20.12",
     "rimraf": "3.0.0",
     "rollup": "1.19.4",
-    "rollup-plugin-typescript2": "0.21.2",
->>>>>>> 3ebb7f52
+    "rollup-plugin-typescript2": "0.22.1",
     "source-map-support": "0.5.12",
     "tslib": "1.10.0",
     "typescript": "3.5.2"
