{
  "name": "optimism",
  "version": "0.9.5",
  "author": "Ben Newman <ben@benjamn.com>",
  "description": "Composable reactive caching with efficient invalidation.",
  "keywords": [
    "caching",
    "cache",
    "invalidation",
    "reactive",
    "reactivity",
    "dependency",
    "tracking",
    "tracker",
    "memoization"
  ],
  "main": "lib/index.js",
  "module": "lib/bundle.esm.js",
  "types": "lib/index.d.ts",
  "license": "MIT",
  "homepage": "https://github.com/benjamn/optimism#readme",
  "repository": {
    "type": "git",
    "url": "git+https://github.com/benjamn/optimism.git"
  },
  "bugs": {
    "url": "https://github.com/benjamn/optimism/issues"
  },
  "scripts": {
    "build": "npm run clean && tsc && rollup -c",
    "clean": "rimraf lib",
    "mocha": "mocha --require source-map-support/register --reporter spec --full-trace lib/tests/index",
    "prepublish": "npm run build",
    "test": "npm run build && npm run mocha"
  },
  "devDependencies": {
    "@types/mocha": "^5.2.6",
    "@types/node": "^12.0.4",
    "fibers": "^4.0.1",
    "mocha": "^5.0.0",
    "rimraf": "^2.6.3",
<<<<<<< HEAD
    "rollup": "^1.13.1",
    "rollup-plugin-typescript2": "^0.20.1",
=======
    "rollup": "^1.6.0",
    "rollup-plugin-typescript2": "^0.21.1",
>>>>>>> 348b2a11
    "source-map-support": "^0.5.12",
    "typescript": "^3.3.3333"
  },
  "dependencies": {
    "@wry/context": "^0.4.0"
  }
}<|MERGE_RESOLUTION|>--- conflicted
+++ resolved
@@ -39,13 +39,8 @@
     "fibers": "^4.0.1",
     "mocha": "^5.0.0",
     "rimraf": "^2.6.3",
-<<<<<<< HEAD
     "rollup": "^1.13.1",
-    "rollup-plugin-typescript2": "^0.20.1",
-=======
-    "rollup": "^1.6.0",
     "rollup-plugin-typescript2": "^0.21.1",
->>>>>>> 348b2a11
     "source-map-support": "^0.5.12",
     "typescript": "^3.3.3333"
   },
