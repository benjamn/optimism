{
  "name": "optimism",
  "version": "0.9.5",
  "author": "Ben Newman <ben@benjamn.com>",
  "description": "Composable reactive caching with efficient invalidation.",
  "keywords": [
    "caching",
    "cache",
    "invalidation",
    "reactive",
    "reactivity",
    "dependency",
    "tracking",
    "tracker",
    "memoization"
  ],
  "main": "lib/index.js",
  "module": "lib/bundle.esm.js",
  "types": "lib/index.d.ts",
  "license": "MIT",
  "homepage": "https://github.com/benjamn/optimism#readme",
  "repository": {
    "type": "git",
    "url": "git+https://github.com/benjamn/optimism.git"
  },
  "bugs": {
    "url": "https://github.com/benjamn/optimism/issues"
  },
  "scripts": {
    "build": "npm run clean && tsc && rollup -c",
    "clean": "rimraf lib",
    "mocha": "mocha --require source-map-support/register --reporter spec --full-trace lib/tests/index",
    "prepublish": "npm run build",
    "test": "npm run build && npm run mocha"
  },
  "devDependencies": {
    "@types/mocha": "^5.2.6",
<<<<<<< HEAD
    "@types/node": "^11.13.0",
    "fibers": "^3.0.0",
    "mocha": "^6.1.4",
=======
    "@types/node": "^12.0.4",
    "fibers": "^4.0.1",
    "mocha": "^5.0.0",
>>>>>>> 348b2a11
    "rimraf": "^2.6.3",
    "rollup": "^1.6.0",
    "rollup-plugin-typescript2": "^0.21.1",
    "source-map-support": "^0.5.12",
    "typescript": "^3.3.3333"
  },
  "dependencies": {
    "@wry/context": "^0.4.0"
  }
}<|MERGE_RESOLUTION|>--- conflicted
+++ resolved
@@ -35,15 +35,9 @@
   },
   "devDependencies": {
     "@types/mocha": "^5.2.6",
-<<<<<<< HEAD
-    "@types/node": "^11.13.0",
-    "fibers": "^3.0.0",
-    "mocha": "^6.1.4",
-=======
     "@types/node": "^12.0.4",
     "fibers": "^4.0.1",
-    "mocha": "^5.0.0",
->>>>>>> 348b2a11
+    "mocha": "^6.1.4",
     "rimraf": "^2.6.3",
     "rollup": "^1.6.0",
     "rollup-plugin-typescript2": "^0.21.1",
